"""
Utilities for ripping titles

"""

import logging
import os
import shutil
import subprocess

from PyQt5 import QtCore

from . import MKVMERGE
from . import utils
from . import disc_hash
from . import makemkv
from . import path_utils
from .ui import metadata
from .ui.dialogs import BackupExists, DiscHashFailure

SIZE_POLL = 10
PLAYLIST_DIR = ('BDMV', 'PLAYLIST')
PLAYLIST_EXT = '.mpls'
STREAM_DIR = ('BDMV', 'STREAM')
STREAM_EXT = '.m2ts'
BACKUP_FILE = 'image.iso'
MAKEMKV_SETTINGS = utils.load_makemkv_settings()


class DiscHandler(QtCore.QObject):
    """
    Handle new disc event

    """

    # String object is path of the output file to be created
    FAILURE = QtCore.pyqtSignal(str)
    SUCCESS = QtCore.pyqtSignal(str)

    FINISHED = QtCore.pyqtSignal()
    EJECT_DISC = QtCore.pyqtSignal()

    DISC_METADATA_DIALOG = QtCore.pyqtSignal(bool)
    EXTRACT_TITLE = QtCore.pyqtSignal(str)

    def __init__(
        self,
        dev: str,
        outdir: str,
        everything: bool,
        extras: bool,
        convention: str,
        dbdir: str,
        root: str,
        progress,
        **kwargs,
    ):
        """
        Arguments:
            dev (str): Dev device
            outdir (str) : Top-level directory for ripping files
            everything (bool) : If set, then all titles identified
                for ripping will be ripped. By default, only the
                main feature will be ripped
            extras (bool) : If set, only 'extra' features will
                be ripped along with the main title(s). Main
                title(s) include Theatrical/Extended/etc.
                versions for movies, and episodes for series.
            root (str) : Location of the 'by-uuid' directory
                where discs are mounted. This is used to
                get the unique ID of the disc.
            convention (str) : Output naming convention to use for

        """

        super().__init__()
        self.log = logging.getLogger(__name__)

        self.DISC_METADATA_DIALOG.connect(self.disc_metadata_dialog)
        self.EXTRACT_TITLE.connect(self.extract_title)

        self._cancelled = False
        self._delay_eject = False  # used during backup then tag

        self.cleanup = True

        self.backup_path = None
        self.mnt = None
        self.paths = {}

        self.dev = dev
        self.outdir = outdir
        self.everything = everything
        self.extras = extras
        self.dbdir = dbdir
        self.root = root
        self.convention = convention
        self.progress = progress
        self.progress.CANCEL.connect(self.cancel)

        self.disc_hasher = None
        self.options = None
        self.metadata = None
        self.ripper = None
        self.extractor = None

        self.info = None

        # To handle windows mount points, use drive split. Will be
        # empty on linux/mac. Append monotonic time to directory to
        # help ensure not collisions
        drive, tail = os.path.splitdrive(dev)
        if drive == '':
            tmpdir = os.path.basename(dev)
        else:
            tmpdir = drive.rstrip(":") + "_drive"
        self._tmpdir = os.path.join(outdir, tmpdir)

        self.hashid = None
        self.discid = utils.get_discid(dev, root)  # This is pretty quick

        # Finding mount point can take a little bit, so we do in thread.
        # On windows, this thread should finish right away
        self.dev_to_mnt = utils.DevToMount(dev)
        self.dev_to_mnt.FINISHED.connect(self.found_mount_point)
        self.dev_to_mnt.start()

    @property
    def hash(self) -> str | None:
        return self.hashid or self.discid

    @property
    def tmpdir(self) -> str:
        if self.hash is None:
            return self._tmpdir
        return f"{self._tmpdir}_{self.hash}"

    def isRunning(self):
        """
        Check if is running

        """

        if self.ripper is not None:
            return self.ripper.isRunning()
        return False

    def use_existing_backup(self, output: str) -> bool:
        """
        Returns:
            bool: If true, then use the existing backup, else create new

        """

        # If output doesn't exist, then return False; i.e., new backup
        if not os.path.exists(output):
            return False

        dlg = BackupExists(output)
        return dlg.exec_()  # Return True if using existing, False otherwise

    @QtCore.pyqtSlot(str)
    def cancel(self, dev: str):
        """
        Kill/close all objects

        This needs to accept a dev variable becasue the signal that
        triggers it comes from the main progress widget, which is not tied
        to a specific dev, but rather tracks a collection of progress
        widgets. These widgets are tracked by the source of the MakeMKV
        command; a disc/dev or a backup file. This is what is passed here
        and used to check that we are trying to cancel the correct object.

        """

        if dev != self.dev and dev != self.backup_path:
            return

        self._cancelled = True
        if self.ripper is not None:
            self.log.debug("%s - Cancelling ripper", dev)
            self.ripper.CANCEL.emit()

        if self.extractor is not None:
            self.log.debug("%s - Cancelling extractor", dev)
            self.extractor.CANCEL.emit()

    @QtCore.pyqtSlot(str)
    def found_mount_point(self, mnt: str) -> None:
        """
        Callback for mount point found

        On windows, the 'dev' device is the mount point, so it takes no time
        to look that up. However, on Linux, everything is done by /dev/
        device and udev events for a disc insert can come before the disc is
        fully mounted to a path. So, there are tries/retries that occur when
        trying to deteremine the mount point from the /dev/ device. This is
        done in a QThread so as to not block GUI operations.

        When the search is finished, the objects FINISHED signal is emitted,
        calling this method to set up a DiscHash lookup.

        Arguments:
            mnt (str): The mount point of the disc. If no mount point
                determined, this will be an empty string

        """

        # Clean up the thread object for mount point lookup
        self.dev_to_mnt.deleteLater()
        self.dev_to_mnt = None

        # We compute disc hash in thread to keep the GUI alive.
        # When finished will trigger the disc_lookup method,
        # passing in the disc hash
        self.mnt = None if mnt == '' else mnt
        self.disc_hasher = disc_hash.DiscHasher(self.mnt)
        self.disc_hasher.FINISHED.connect(self.disc_lookup)
        self.disc_hasher.start()

    @QtCore.pyqtSlot(str)
    def disc_lookup(self, hashid: str):
        """
        Get information about a disc

        Given the /dev path to a disc, load information from database if
        it exists or open GUI for user to input information

        Arguments:
            dev (str) : Device to rip from

        """

        if self.disc_hasher is not None:
            self.disc_hasher.wait()  # Should be quick
            self.disc_hasher.deleteLater()

        # If hash is an emtpy string, then ensure that attribute is None
        self.hashid = hashid if hashid != '' else None

        if self.hashid is None:
            self.log.info(
                "%s - No hash for disc, ignoring",
                self.dev,
            )
            DiscHashFailure(self.dev, self.mnt).exec_()
            return

        # Get title informaiton for tracks to rip
        self.log.info("%s - UUID of disc: %s", self.dev, self.discid)
        self.log.info("%s - Hash of disc: %s", self.dev, self.hashid)
        info = metadata.utils.load_metadata(
            self.dev,
            discid=self.discid,
            hashid=self.hashid,
            dbdir=self.dbdir,
        )

        # Open dics metadata GUI and register "callback" for when closes
        if info is None:
            self.DISC_METADATA_DIALOG.emit(False)
            return

        # Update mounted information and run rip_disc
        self.info = info
        self.options = metadata.ExistingDiscOptions(
            self.dev,
            info,
            self.convention,
        )
        self.options.FINISHED.connect(self.handle_metadata)

    @QtCore.pyqtSlot(bool)
    def disc_metadata_dialog(self, load_existing: bool = False):

        # Open dics metadata GUI and register "callback" for when closes
        self.metadata = metadata.DiscMetadataEditor(
            self.dev,
            self.hashid,
            self.dbdir,
            load_existing=load_existing,
        )
        self.metadata.FINISHED.connect(self.handle_metadata)

    @QtCore.pyqtSlot(str)
    def backup_then_tag(self, backup_path: str):
        """
        Arguments:
            backup_path (str): Path to the disc backup

        """

        success = self.ripper.result
        self.progress.MKV_REMOVE_DISC.emit(self.dev)
        if not success:
            self.log.warning("Backup failed, not opening metadata window!")
            self.FINISHED.emit()
            return

        self.backup_path = backup_path
        self.metadata = metadata.DiscMetadataEditor(
            self.dev,
            self.hashid,
            self.dbdir,
            load_existing=True,
            backed_up=True,
        )
        self.metadata.FINISHED.connect(self.handle_metadata)

    @QtCore.pyqtSlot(int)
    def handle_metadata(self, result: int) -> None:
        """
        Main handler for options and metadata events

        When a disc is inserted, if it is in the database and options window
        is presented asking how to handle the disc. If the disc is not in the
        database, then a dialog for tagging the disc is presented. When either
        of those windows is closed, the method is used as a callback for how
        to handle the user's selection.

        The value passed into this fuction is one of any number of integers
        (set in the metadata.py module) signaling what to do.

        Arguments:
            result (int): Return code from options or metadata dialog for how
                to process the disc

        """

        # Clean up options windows if it was used
        if self.options is not None:
            # Get convention from window; we update the attribute because
            # if they changed it and then opened to edit metadata, the
            # selection would be lost.
            self.convention = self.options.convention
            self.log.debug("%s - Cleaning up the options window", self.dev)
            self.options.deleteLater()
            self.options = None

        # If metadata attribute is not None, then must be new disc or
        # the user edited/updated something
        if self.metadata is not None:
            self.log.debug("%s - Cleaning up the metadata window", self.dev)
            self.info = self.metadata.info
            self.metadata.deleteLater()
            self.metadata = None

        # Check the "return" status of the dialog
        if result == metadata.IGNORE:
            self.log.info("%s - Ignoring disc", self.dev)
            self.FINISHED.emit()
            return

        # If we are OPENING the disc info for editing
        if result == metadata.OPEN:
            self.DISC_METADATA_DIALOG.emit(True)
            return

        # Data already saved to disc by the metadata editor
        if result == metadata.SAVE:
            self.log.info("%s - Requested metadata save and eject", self.dev)
            self.EJECT_DISC.emit()
            self.FINISHED.emit()
            return

        # If we want to backup, then reopen metadata for tagging
        if result == metadata.BACKUP_THEN_TAG:
            output = os.path.join(self.tmpdir, BACKUP_FILE)
            if self.use_existing_backup(output):
                # If using existing, then call method and then return
                self.rip_finished(output)
                return

            self._delay_eject = True
            self.ripper = RipDisc(
                self.dev,
                self.info,
                output,
                self.progress,
                eject=False,  # Do NOT eject when doing backup then tag
            )
            self.ripper.FAILURE.connect(self.FAILURE.emit)
            self.ripper.SUCCESS.connect(self.SUCCESS.emit)
            self.ripper.EJECT_DISC.connect(self.EJECT_DISC.emit)
            self.ripper.FINISHED.connect(self.backup_then_tag)
            self.ripper.start()
            return

        # Initialize ripper object
        if result != metadata.RIP:
            self.log.error("%s - Unrecognized option: %d", self.dev, result)
            return

        if self.info is None:
            self.log.error("%s - No title information found/entered", self.dev)
            return

        if self.info == 'skiprip':
            self.log.info("%s - Just saving metadata, not ripping", self.dev)
            return

        # Get all paths to output files created during rip
        self.paths.update(
            dict(
                path_utils.outfile(
                    self.outdir,
                    self.info,
                    everything=self.everything,
                    extras=self.extras,
                    convention=self.convention,
                )
            )
        )

        # Get list of all titles in the info dict
        title_nums = list(self.info['titles'].keys())
        for title in title_nums:
            if title not in self.paths:
                _ = self.info['titles'].pop(title)

        # If backup_path is set, then we did a backup then tag event, so disc
        # is already backed up and we need to extract titles.
        if self.backup_path is not None:
            self.rip_finished(self.backup_path)
            return

        self.log.debug(
            "%s - Creating temporary directory : '%s'",
            self.dev,
            self.tmpdir,
        )
        os.makedirs(self.tmpdir, exist_ok=True)

        # Set up ripper based on single or multi-title rip
        # The FINISHED signal processing is specific to type
        # of rip
        if len(self.paths) == 1:
            title, output = list(self.paths.items())[0]
            self.ripper = RipTitle(
                self.dev,
                title,
                self.info,
                output,
                self.tmpdir,
                self.progress,
            )
        else:
            output = os.path.join(self.tmpdir, BACKUP_FILE)
            if self.use_existing_backup(output):
                # If using existing, then call method and then return
                self.rip_finished(output)
                return

            self.ripper = RipDisc(
                self.dev,
                self.info,
                output,
                self.progress,
            )

        # These signals are the same for both rip types
        self.ripper.FAILURE.connect(self.FAILURE.emit)
        self.ripper.SUCCESS.connect(self.SUCCESS.emit)
        self.ripper.EJECT_DISC.connect(self.EJECT_DISC.emit)
        self.ripper.FINISHED.connect(self.rip_finished)

        # Start the thread
        self.ripper.start()

    @QtCore.pyqtSlot(str)
    def rip_finished(self, backup_path: str) -> None:
        """
        Handle cleanup/title extraction after rip

        If extracting only one title from the disc, then we just clean
        up some objects and emit a FINISHED signal. Otherwise, we need
        to extract titles from the disc backup, and so we set up an
        extractor instance and get that started.

        Arguments:
            backup_path (str): Full path to the backup of the disc to extract
                titles from

        """

        success = True
        if self.ripper is not None:
            self.ripper.wait()  # This "shouldn't" take too long
            success = self.ripper.result

        self.progress.MKV_REMOVE_DISC.emit(self.dev)
        if success:
            # If RipTitle instance, then we are done
            if isinstance(self.ripper, RipTitle):
                self.FINISHED.emit()
            else:
                self.backup_path = backup_path
                self.progress.MKV_ADD_DISC.emit(backup_path, self.info, False)
                self.EXTRACT_TITLE.emit('')

        self.log.debug("%s - Cleaning up the ripper thread", self.dev)

        if self.ripper is not None:
            self.ripper.deleteLater()
            self.ripper = None

        # IF failed, then emit FINISHED for cleanup
        if not success:
            try:
                os.rmdir(self.tmpdir)
            except Exception:
                pass
            self.FINISHED.emit()

        # If eject was delayed, run eject now
        if self._delay_eject:
            self.log.debug('%s - Running delayed eject', self.dev)
            self.EJECT_DISC.emit()

    @QtCore.pyqtSlot(str)
    def extract_title(self, previous_output: str) -> None:
        """
        Handle title extraction from backup

        When extracting multiple titles from a disc, a full backup
        is done to reduce the overhead of multiple set-up scans of
        the disc. So, after backup is done, this method is triggered
        to start extraction of each title in sequence. This is done
        by connecting the FINISHED signal of each extraction object
        back to this method so that after each one finishes, we
        retrigger this method to extract the next one.

        Arguments:
            previous_output (str): Full path of output file from previous
                rip or extraction. This is not used except for callback
                from full disc rip

        """

        # If the extractor is defined, then ensure is stopped and delete
        if self.extractor is not None:
            self.extractor.wait()
            self.extractor.deleteLater()

        # If there are still titles to extract (paths left) AND we have
        # not had a cancel event
        if len(self.paths) > 0 and not self._cancelled:
            # Run title extration based on the media_type
            if self.info.get('media_type', '') == 'DVD':
                self.extractor = ExtractFromDVD(
                    self.backup_path,
                    self.paths,
                    self.tmpdir,
                    self.progress,
                )
            else:
                self.extractor = ExtractFromBluRay(
                    self.backup_path,
                    self.paths,
                    self.info,
                    self.progress
                )

            self.extractor.FAILURE.connect(self.FAILURE.emit)
            self.extractor.SUCCESS.connect(self.SUCCESS.emit)
            self.extractor.FINISHED.connect(self.extract_title)
            self.extractor.start()

            return

        # If made here, then all extractions have finished OR cancelled
        self.extractor = None
        self.progress.MKV_REMOVE_DISC.emit(self.backup_path)

        if self.cleanup:
            # Attempt to remove the backup (tmp) file
            self.log.debug(
                "%s - Removing temporary directory: %s",
                self.dev,
                self.tmpdir,
            )

            if os.path.isdir(self.tmpdir):
                try:
                    shutil.rmtree(self.tmpdir)
                except Exception as err:
                    self.log.warning(
                        "Failed to remove directory '%s': %s",
                        self.tmpdir,
                        err,
                    )
            elif os.path.isfile(self.tmpdir):
                try:
                    os.remove(self.tmpdir)
                except Exception as err:
                    self.log.warning(
                        "Failed to remove file '%s': %s",
                        self.tmpdir,
                        err,
                    )

        # Emit FINISHED to ensure cleanup of the object
        self.FINISHED.emit()


class RipTitle(makemkv.MakeMKVRip):
    """
    Extract a single title from disc

    """

    def __init__(
        self,
        dev: str,
        title: str,
        info: dict,
        fname: str,
        tmpdir: str,
        progress,
    ):
        """
        Rip a given title from a disc

        Rip a title from the given disc to
        a specific output file.

        Arguments:
            title (str) : Title to rip
            output (str) : Name of the output file
            info (dict): Info about tracks on the disc; needed
                for progress window
            fname (str): Output file name for the title

        Returns:
            bool : True if ripped, False otherwise

        """

        super().__init__(
            'mkv',
            dev=dev,
            title=title,
            output=tmpdir,
        )

        self.fname = fname
        self.progress = progress
        self.progress.MKV_ADD_DISC.emit(self.dev, info, False)

    def run(self):
        """Run in thread"""

        try:
            self._result = self.rip()
        except Exception as err:
            self.log.exception(
                "%s - Failed to rip title: %s",
                self.source[1],
                err,
            )
        self.FINISHED.emit(self.fname)

    def rip(self):

        self.log.info("[%s - %s] Ripping rip title", self.dev, self.title)
        self.makemkvcon()  # Start process for rip/extract

        # Set up a progress widget
        self.progress.MKV_CUR_TRACK.emit(self.dev, self.title)
        self.progress.MKV_NEW_PROCESS.emit(
            self.dev,
            self.proc,
            self.pipe,
        )

        # Wait for process to finish
        self.monitor_proc()

        # Eject the disc
        self.EJECT_DISC.emit()

        # Get listing of files in output directory
        files = [
            os.path.join(self.output, item)
            for item in os.listdir(self.output)
            if item.endswith('.mkv')
        ]

        # If bad return code or failure
        if self.returncode != 0 or self.failure:
            self.FAILURE.emit(self.fname)
            fdirs = []
            for fname in files:
                fdir = os.path.dirname(fname)
                fdirs.append(fdir)
                os.remove(fname)
            for fdir in set(fdirs):
                try:
                    os.rmdir(fdir)
                except FileNotFoundError:
                    pass
                else:
                    self.log.debug("%s - Removed dir: %s", self.dev, fdir)

            self.log.error(
                "Error ripping track '%s' from '%s'",
                self.title,
                self.dev,
            )
            return False

        if len(files) == 0:
            self.FAILURE.emit(self.fname)
            self.log.error(
                "%s - Something went wrong, no output file found!",
                self.dev,
            )
            return False

        if len(files) > 1:
            self.FAILURE.emit(self.fname)
            self.log.error("%s - Too many output files: %s", self.dev, files)
            for fname in files:
                os.remove(fname)
            return False

        self.SUCCESS.emit(self.fname)
        self.log.info(
            "%s - Renaming file '%s' ---> '%s'",
            self.dev,
            files[0],
            self.fname,
        )
        # Ensure output directory exists
        os.makedirs(
            os.path.dirname(self.fname),
            exist_ok=True,
        )
        # Rename the file
        os.rename(files[0], self.fname)

        return True


class RipDisc(makemkv.MakeMKVRip):
    """
    Full disc backup

    """

    def __init__(
        self,
        dev: str,
        info: dict,
        output: str,
        progress,
        eject: bool = True,
    ):
        """
        Rip a given title from a disc

        Rip a title from the given disc to
        a specific output file.

        Arguments:
            dev (str) : Path of disc to backup
            info (dict): Inforamtion about disc
            tmpdir (str): Directory to backup to
            progress (str): Main progress widget

        """

        output = info.get('title', 'image')
        super().__init__(
            'backup',
            dev=dev,
            decrypt=True,
<<<<<<< HEAD
            output=os.path.join(tmpdir, f'{output}.iso'),
=======
            output=output,
>>>>>>> f5481f28
        )

        self._eject = eject
        self.progress = progress
        self.progress.MKV_ADD_DISC.emit(self.dev, info, True)

    def run(self):
        """Run in thread"""

        try:
            self._result = self.rip()
        except Exception as err:
            self.log.exception(
                "%s - Failed to rip title: %s",
                self.source[1],
                err,
            )

        self.FINISHED.emit(self.output)

    def rip(self):
        """
        Backup disc then extract titles

        Create a decrypted backup of the disc and then extract the requested
        titles. In most cases this will be faster than re-running makemkvcon
        for each title as there can be signifcant time spent scanning the disc
        to determine the layout of titles.

        Returns:
            bool : True if ripped, False otherwise

        """

        self.log.debug('%s - Running rip disc', self.dev)

        # If output already exists, then delete it
        if os.path.exists(self.output):
            try:
                os.remove(self.output)
            except IsADirectoryError:
                shutil.rmtree(self.output)
            except FileNotFoundError:
                pass

        # Start process for backup
        self.makemkvcon()

        # Need option for full disc
        self.progress.MKV_NEW_PROCESS.emit(
            self.dev,
            self.proc,
            self.pipe,
        )

        # Wait for process to finish
        self.monitor_proc()

        # Eject the disc if _eject set
        if self._eject:
            self.EJECT_DISC.emit()

        # If bad return code or failure
        if self.returncode != 0 or self.failure:
            self.FAILURE.emit(self.output)
            self.log.warning("%s - Error backing up disc", self.dev)

            try:
                os.remove(self.output)
            except IsADirectoryError:
                shutil.rmtree(self.output)
            except FileNotFoundError:
                pass
            self.log.debug("%s - Removed dir: %s", self.dev, self.output)
            return False

        self.SUCCESS.emit(self.output)
        return True


class ExtractFromDVD(makemkv.MakeMKVRip):
    """
    Extract a title from a DVD backup

    """

    def __init__(self, src: str, paths: dict, tmpdir: str, progress):
        """
        Extract a given title from a DVD backup

        Arguments:
            src (str): Path to DVD backup iso
            paths (dict): Dictionary with keys indicating title to extract
                and values file to extract/move to
            tmpdir (str): Temporary directory to extract titles to
            progress: Progress widget

        """

        title = tuple(paths.keys())[0]
        super().__init__(
            'mkv',
            title=title,
            iso=src,
            output=tmpdir,
        )

        self.src = src
        self.paths = paths
        self.progress = progress

    def run(self):
        """Run in thread"""

        try:
            self._result = self.extract()
        except Exception as err:
            self.log.exception(
                "%s - Failed to rip title: %s",
                self.source[1],
                err,
            )

        output = self.paths.pop(self.title)  # Remove reference to title here
        self.FINISHED.emit(output)

    def extract(self):
        self.log.debug('%s - Running extract title', self.src)

        # Get output path for file
        output = self.paths[self.title]

        if os.path.isfile(output):
            self.log.warning(
                "%s - Output file already exists, skipping: %s",
                self.src,
                output,
            )
            return

        # If progress is set, then update current track
        self.progress.MKV_CUR_TRACK.emit(self.src, self.title)

        # Start the extract process
        self.makemkvcon()

        self.progress.MKV_NEW_PROCESS.emit(
            self.src,
            self.proc,
            self.pipe,
        )

        self.monitor_proc()  # Wait for process to finish

        # Get base name of the source file and then get all files in the
        # output directory that are NOT then source file
        fname = os.path.basename(self.src)
        files = [
            os.path.join(self.output, item)
            for item in os.listdir(self.output)
            if item != fname
        ]

        # If there was an error during extration
        if self.returncode != 0 or self.failure:
            self.FAILURE.emit(output)
            self.log.warning(
                "%s - Failed to extract title %s from backup",
                self.src,
                self.title,
            )
            if len(files) > 0:
                for file in files:
                    os.remove(file)

            return False

        # If number of files found is different that one (1)
        if len(files) != 1:
            self.FAILURE.emit(output)
            self.log.error("%s - Too many output files!", self.src)
            for fname in files:
                os.remove(fname)
            return False

        # Rename/move the extracted file to where it should be
        self.log.info(
            "%s - Renaming file '%s' ---> '%s'",
            self.src,
            files[0],
            output,
        )
        # Ensure output directory exists
        os.makedirs(
            os.path.dirname(output),
            exist_ok=True,
        )

        # Rename the file
        os.rename(files[0], output)

        self.SUCCESS.emit(output)

        return True


class ExtractFromBluRay(QtCore.QThread):
    """
    Extract title from BluRay backup

    """

    FAILURE = QtCore.pyqtSignal(str)
    SUCCESS = QtCore.pyqtSignal(str)
    FINISHED = QtCore.pyqtSignal(str)

    def __init__(self, src: str, paths: dict, info: dict, progress):
        """
        Rip titles from Blu-Ray backup directory

        Blu-ray discs are backed up to a directory, not a ISO file. This
        causes some issues when rescanning the data using MakeMKV where titles
        may not be added in the same order as when accessing the disc.

        So, this method iterates over the titles to rip and and use the source
        filename (.m2ts or .mpls) and the mkvmerge command from MKVToolNix to
        'extract' the titles.

        The language settings from MakeMKV are loaded/used in this process so
        only the preferred languages end up in the output MKV file.

        Argumnets:
            paths (dict): Title numbers and output files to rip
            src (str): Source location of the backup directory

        Returns:
            None

        """

        super().__init__()

        self.log = logging.getLogger(__name__)
        self._result = None

        self.src = src
        self.paths = paths
        self.info = info
        self.progress = progress
        self.title = tuple(self.paths.keys())[0]

    @property
    def result(self):
        return self._result

    def run(self):
        """Run thread"""

        try:
            self._result = self.extract()
        except Exception as err:
            self.log.exception(
                "%s - Failed to rip title: %s",
                self.src,
                err,
            )

        output = self.paths.pop(self.title)  # Remove reference to title here
        self.FINISHED.emit(output)

    def extract(self):
        # Try to get preferred language from MakeMKV settings and set
        # lang_opts if found
        lang = MAKEMKV_SETTINGS.get('app_PreferredLanguage', None)
        if lang is not None:
            lang_opts = [
                '--default-language', lang,
                '--audio-tracks', lang,
                '--subtitle-tracks', lang,
            ]

        output = self.paths[self.title]
        if os.path.isfile(output):
            self.log.warning(
                "%s - Output file already exists, skipping: %s",
                self.src,
                output,
            )
            return

        # Try to get the source playlist/stream for the title
        title_src = (
            self
            .info
            .get('titles', {})
            .get(self.title, {})
            .get('Source FileName', None)
        )
        if title_src is None:
            self.FAILURE.emit(output)
            self.log.error(
                "%s - Failed to find playlist name for title '%s', "
                "skipping.",
                self.src,
                self.title,
            )
            return False

        # Build full path to file based on extension
        if title_src.endswith(PLAYLIST_EXT):
            title_src = os.path.join(self.src, *PLAYLIST_DIR, title_src)
        elif title_src.endswith(STREAM_EXT):
            title_src = os.path.join(self.src, *STREAM_DIR, title_src)
        else:
            self.FAILURE.emit(output)
            self.log.warning(
                "%s - File not currently supported: %s",
                self.src,
                title_src,
            )
            return False

        # Build mkvmerge command to run
        cmd = [MKVMERGE, '-o', output]
        if lang is not None:
            cmd.extend(lang_opts)
        cmd.append(title_src)

        self.log.debug("%s - Running command: %s", self.src, cmd)
        self.proc = subprocess.Popen(
            cmd,
            stdout=subprocess.PIPE,
            universal_newlines=True,
        )

        # Set current track on progress
        self.progress.MKV_CUR_TRACK.emit(self.src, self.title)
        self.progress.MKV_NEW_PROCESS.emit(self.src, self.proc, 'stdout')
        self.proc.wait()

<<<<<<< HEAD
        self.SUCCESS.emit(output)

=======
        if self.proc.returncode != 0:
            self.FAILURE.emit(output)
            return False

        self.SUCCESS.emit(output)
>>>>>>> f5481f28
        return True<|MERGE_RESOLUTION|>--- conflicted
+++ resolved
@@ -775,11 +775,7 @@
             'backup',
             dev=dev,
             decrypt=True,
-<<<<<<< HEAD
-            output=os.path.join(tmpdir, f'{output}.iso'),
-=======
             output=output,
->>>>>>> f5481f28
         )
 
         self._eject = eject
@@ -1120,14 +1116,9 @@
         self.progress.MKV_NEW_PROCESS.emit(self.src, self.proc, 'stdout')
         self.proc.wait()
 
-<<<<<<< HEAD
-        self.SUCCESS.emit(output)
-
-=======
         if self.proc.returncode != 0:
             self.FAILURE.emit(output)
             return False
 
         self.SUCCESS.emit(output)
->>>>>>> f5481f28
         return True