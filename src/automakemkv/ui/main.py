import logging
import sys
import os
import argparse

from PyQt5 import QtWidgets
from PyQt5 import QtCore
from PyQt5 import QtGui

<<<<<<< HEAD
from .. import LOG, STREAM, ROTFILE, NAME, APP_ICON, TRAY_ICON
=======
from .. import LOG, STREAM, ROTFILE, NAME, APP_ICON, TRAY_ICON, SETTINGS
>>>>>>> fdda4b80
from . import metadata
from . import progress
from . import dialogs

if sys.platform.startswith('linux'):
    from ..watchdogs import linux as disc_watchdog
elif sys.platform.startswith('win'):
    from ..watchdogs import windows as disc_watchdog
else:
    raise Exception(f"Platform '{sys.platform}' not currently supported!")


class SystemTray(QtWidgets.QSystemTrayIcon):
    """
    System tray class

    """

    def __init__(self, app, name=NAME, cleanup: bool = True):

        super().__init__(QtGui.QIcon(TRAY_ICON), app)

        self.setToolTip(NAME)
        self.__log = logging.getLogger(__name__)
        self._name = name
        self._settingsInfo = None
        self._app = app
        self._menu = QtWidgets.QMenu()

        self.metadata = None

        self._label = QtWidgets.QAction(self._name)
        self._label.setEnabled(False)
        self._menu.addAction(self._label)

        self._menu.addSeparator()

        self._settings = QtWidgets.QAction('Settings')
        self._settings.triggered.connect(self.settings_widget)
        self._menu.addAction(self._settings)

        self._metadata = QtWidgets.QAction('Metadata Editor')
        self._metadata.triggered.connect(self.metadata_widget)
        self._menu.addAction(self._metadata)

        self._menu.addSeparator()

        self._quit = QtWidgets.QAction('Quit')
        self._quit.triggered.connect(self.quit)
        self._menu.addAction(self._quit)

        self.setContextMenu(self._menu)
        self.setVisible(True)

        self.progress = progress.ProgressDialog()
        self.watchdog = disc_watchdog.Watchdog(
            self.progress,
            cleanup=cleanup,
        )
        self.watchdog.start()

        # Set up check of output directory exists to run right after event
        # loop starts
        QtCore.QTimer.singleShot(
            0,
            self.settings_load_check,
        )

    def settings_widget(self, *args, **kwargs):

        self.__log.debug('opening settings')
        settings_widget = dialogs.SettingsDialog()
        if settings_widget.exec_():
            SETTINGS.save()
        elif settings_widget.changed:
            SETTINGS.cancel()

    def metadata_widget(self, *args, **kwargs):
        """
        Open metadata or bring to focus

        If the metadata attribute is not None, then try to pull focus of
        dialog. Otherwise, we open a new dialog

        """

        if self.metadata is not None:
            self.metadata.setFocus()
            return

        self.metadata = metadata.DiscMetadataEditor(
            '',
            '',
            SETTINGS.dbdir,
        )
        self.metadata.finished.connect(self.metadata_close)

    def metadata_close(self, *args, **kwargs):
        """Run when metadata dialog close for cleanup"""

        self.metadata.deleteLater()
        self.metadata = None

    def metadata_widget(self, *args, **kwargs):
        """
        Open metadata or bring to focus

        If the metadata attribute is not None, then try to pull focus of
        dialog. Otherwise, we open a new dialog

        """

        if self.metadata is not None:
            self.metadata.setFocus()
            return

        self.metadata = metadata.DiscMetadataEditor(
            '',
            '',
            self.watchdog.dbdir,
        )
        self.metadata.finished.connect(self.metadata_close)

    def metadata_close(self, *args, **kwargs):
        """Run when metadata dialog close for cleanup"""

        self.metadata.deleteLater()
        self.metadata = None

    def quit(self, *args, **kwargs):
        """Display quit confirm dialog"""
        self.__log.info('Quitting program')

        SETTINGS.save()

        if kwargs.get('force', False):
            self.__log.info('Force quit')
            self.watchdog.quit()
            self.watchdog.wait()
            self._app.quit()

        msg = QtWidgets.QMessageBox()
        msg.setIcon(QtWidgets.QMessageBox.Warning)
        msg.setText("Are you sure you want to quit?")
        msg.setWindowTitle(f"{self._name} Quit")
        msg.setStandardButtons(
            QtWidgets.QMessageBox.Yes
            | QtWidgets.QMessageBox.No
        )
        res = msg.exec_()
        if res == QtWidgets.QMessageBox.Yes:
            self.watchdog.quit()
            self.watchdog.wait()
            self._app.quit()

    def settings_load_check(self):
        """
        Check that video output directory exists

        """

        SETTINGS.load()

        dirs = {
            'outdir': 'Output',
            'dbdir': 'Database',
        }
        for key, lname in dirs.items():
            val = getattr(SETTINGS, key)
            if os.path.isdir(val):
                continue

            dlg = dialogs.MissingDirDialog(val, lname)
            if not dlg.exec_():
                self.quit(force=True)
                continue

            path = QtWidgets.QFileDialog.getExistingDirectory(
                QtWidgets.QDialog(),
                f'{self._name}: Select {lname} Folder',
            )
            if path != '':
                setattr(SETTINGS, key, path)
                SETTINGS.save()
                continue

            self.settings_load_check()


def cli():
    parser = argparse.ArgumentParser()
    parser.add_argument(
        '--loglevel',
        type=int,
        default=30,
        help='Set logging level',
    )

    parser.add_argument(
        '--no-cleanup',
        action='store_true',
        help='If set, then any disc backups will NOT be cleaned up.',
    )

    args = parser.parse_args()

    ROTFILE.setLevel(args.loglevel)
    STREAM.setLevel(args.loglevel)
    LOG.addHandler(STREAM)

    app = QtWidgets.QApplication(sys.argv)
    app.setApplicationName(NAME)
    app.setWindowIcon(QtGui.QIcon(APP_ICON))
    app.setQuitOnLastWindowClosed(False)
    _ = SystemTray(app, cleanup=not args.no_cleanup)
    res = app.exec_()
    sys.exit(res)<|MERGE_RESOLUTION|>--- conflicted
+++ resolved
@@ -7,11 +7,7 @@
 from PyQt5 import QtCore
 from PyQt5 import QtGui
 
-<<<<<<< HEAD
-from .. import LOG, STREAM, ROTFILE, NAME, APP_ICON, TRAY_ICON
-=======
 from .. import LOG, STREAM, ROTFILE, NAME, APP_ICON, TRAY_ICON, SETTINGS
->>>>>>> fdda4b80
 from . import metadata
 from . import progress
 from . import dialogs
@@ -106,32 +102,6 @@
             '',
             '',
             SETTINGS.dbdir,
-        )
-        self.metadata.finished.connect(self.metadata_close)
-
-    def metadata_close(self, *args, **kwargs):
-        """Run when metadata dialog close for cleanup"""
-
-        self.metadata.deleteLater()
-        self.metadata = None
-
-    def metadata_widget(self, *args, **kwargs):
-        """
-        Open metadata or bring to focus
-
-        If the metadata attribute is not None, then try to pull focus of
-        dialog. Otherwise, we open a new dialog
-
-        """
-
-        if self.metadata is not None:
-            self.metadata.setFocus()
-            return
-
-        self.metadata = metadata.DiscMetadataEditor(
-            '',
-            '',
-            self.watchdog.dbdir,
         )
         self.metadata.finished.connect(self.metadata_close)
 
