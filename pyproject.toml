
[build-system]
requires = [
    "setuptools>=61.0",
    "wheel",
]
build-backend = "setuptools.build_meta"

[project]
name = "automakemkv"
<<<<<<< HEAD
version = "3.20.0"
=======
version = "3.25.0"
>>>>>>> fdda4b80
description = "Package for automagically ripping media with MakeMKV"
readme = "README.md"
authors = [
    {name="Kyle R. Wodzicki", email="krwodzicki@gmail.com"},
]

classifiers = [
    "Operating System :: Microsoft :: Windows",
    "Operating System :: POSIX",
    "Operating System :: POSIX :: Linux",
    "Programming Language :: Python",
    "Programming Language :: Python :: 3.10",
    "Programming Language :: Python :: 3.11",
    "Topic :: Multimedia :: Sound/Audio",
    "Topic :: Multimedia :: Video",
]

requires-python = ">=3.10"

dependencies = [
    "PyQt5",
    "pyudev ; platform_system == 'Linux'",
    "pywin32 ; platform_system == 'Windows'",
    "WMI ; platform_system == 'Windows'",
]

[project.urls]
Homepage = "https://github.com/kwodzicki/autoMakeMKV"

[project.scripts]
autoMakeMKV = "automakemkv.ui.main:cli"

[tool.setuptools.packages.find]
where = ["src"]

[tool.setuptools.package-data]
automakemkv = ['resources/*.png', 'resources/*.ico']<|MERGE_RESOLUTION|>--- conflicted
+++ resolved
@@ -8,11 +8,7 @@
 
 [project]
 name = "automakemkv"
-<<<<<<< HEAD
-version = "3.20.0"
-=======
 version = "3.25.0"
->>>>>>> fdda4b80
 description = "Package for automagically ripping media with MakeMKV"
 readme = "README.md"
 authors = [
