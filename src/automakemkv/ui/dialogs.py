--- conflicted
+++ resolved
@@ -172,7 +172,14 @@
         self.stop_timer()
         self.done(self.timeout_code)
 
-<<<<<<< HEAD
+    def keyPressEvent(self, event):
+        """Overload key press to ignore escape key"""
+
+        if event.key() == QtCore.Qt.Key_Escape:
+            return
+
+        super().keyPressEvent(event)
+
     def done(self, arg):
 
         super().done(arg)
@@ -183,26 +190,6 @@
     """
     Dialog for when rip fails
 
-=======
-    def keyPressEvent(self, event):
-        """Overload key press to ignore escape key"""
-
-        if event.key() == QtCore.Qt.Key_Escape:
-            return
-
-        super().keyPressEvent(event)
-
-    def done(self, arg):
-
-        super().done(arg)
-        self.FINISHED.emit(self.result())
-
-
-class DiscHashFailure(MyQDialog):
-    """
-    Dialog for when rip fails
-
->>>>>>> fdda4b80
     """
 
     def __init__(self, device: str, mnt: str, name: str = NAME):
@@ -377,40 +364,6 @@
         layout.addWidget(radio_widget)
         self.setLayout(layout)
 
-<<<<<<< HEAD
-    def set_settings(self, settings: dict | None = None):
-
-        if settings is None:
-            settings = utils.load_settings()
-
-        self.features.setChecked(True)
-        if 'dbdir' in settings:
-            self.dbdir.setText(settings['dbdir'])
-        if 'outdir' in settings:
-            self.outdir.setText(settings['outdir'])
-        if 'everything' in settings:
-            self.everything.setChecked(settings['everything'])
-        if 'extras' in settings:
-            self.extras.setChecked(settings['extras'])
-        if 'convention' in settings:
-            idx = self.convention.findText(settings['convention'])
-            if idx != -1:
-                self.convention.setCurrentIndex(idx)
-
-    def get_settings(self, save: bool = True):
-
-        settings = {
-            'dbdir': self.dbdir.getText(),
-            'outdir': self.outdir.getText(),
-            'extras': self.extras.isChecked(),
-            'everything': self.everything.isChecked(),
-            'convention': self.convention.currentText(),
-        }
-        if save:
-            utils.save_settings(settings)
-
-        return settings
-=======
     @QtCore.pyqtSlot(str)
     def update_dbdir(self, val: str):
         self.changed = True
@@ -433,5 +386,4 @@
             extras=self.extras.isChecked(),
             everything=self.everything.isChecked(),
             no_save=True,
-        )
->>>>>>> fdda4b80
+        )